#!/usr/bin/python

# Transmageddon
# Copyright (C) 2009 Christian Schaller <uraeus@gnome.org>
# Copyright (C) 2009 Edward Hervey <edward.hervey@collabora.co.uk>
# 
# Some code in this file came originally from the encode.py file in Pitivi
#
# This library is free software; you can redistribute it and/or
# modify it under the terms of the GNU Library General Public
# License as published by the Free Software Foundation; either
# version 2 of the License, or (at your option) any later version.
#
# This library is distributed in the hope that it will be useful,
# but WITHOUT ANY WARRANTY; without even the implied warranty of
# MERCHANTABILITY or FITNESS FOR A PARTICULAR PURPOSE.  See the GNU
# Library General Public License for more details.
#
# You should have received a copy of the GNU Library General Public
# License along with this library; if not, write to the
# Free Software Foundation, Inc., 59 Temple Place - Suite 330,
# Boston, MA 02111-1307, USA.

import pygst
pygst.require("0.10")
import gst

def list_compat(a1, b1):
   for x1 in a1:
       if not x1 in b1:
           return False
   return True

containermap = { 'Ogg' : "application/ogg",'Matroska' : "video/x-matroska", 'MXF' : "application/mxf", 'AVI' : "video/x-msvideo", 
                        'Quicktime' : "video/quicktime", 'MPEG4' : "application/x-iso-mp4", 'MPEG PS' : "ffmux_mpeg", 
                        'MPEG TS' : "video/mpegts", 'FLV' : "video/x-flv", '3GPP' : "application/x-3gp" }

csuffixmap =   { 'Ogg' : ".ogg", 'Matroska' : ".mkv", 'MXF' : ".mxf", 'AVI' : ".avi", 'Quicktime' : ".mov",
                        'MPEG4' : ".mp4", 'MPEG PS' : ".mpg", 'MPEG TS' : ".ts", 'FLV' : ".flv", '3GPP' : ".3gp" }

codecmap = {     'vorbis' : "audio/x-vorbis", 'flac' : "audio/x-flac", 'mp3' : "audio/mpeg,mpegversion=1,layer=3", 
                        'aac' : "audio/mpeg,mpegversion=[4, 2]", 'ac3' : "audio/x-ac3", 'speex' : "audio/x-speex", 
                        'celt' : "audio/x-celt", 'alac' : "audio/x-alac", 'wma2' : "audio/x-wma,wmaversion=2", 
                        'theora' : "video/x-theora", 'dirac' : "video/x-dirac", 'h264' : "video/x-h264", 
                        'mpeg2' : "video/mpeg,mpegversion=2", 'mpeg4' : "video/mpeg,mpegversion=4",
                        'xvid' : "video/x-xvid", 'dnxhd' : "video/x-dnxhd", 'wmv2' : "video/x-wmv,wmvversion=2",
                        'dnxhd' : "video/x-dnxhd" }

#####
#This code checks for available muxers and return a unique caps string
#for each. It also creates a python dictionary mapping the caps strings 
#to concrete element names. 
#####

def available_muxers():
   """ return all available muxers except the broken ffmpeg ones """
   flist = gst.registry_get_default().get_feature_list(gst.ElementFactory)
   res = []
   for fact in flist:
       if list_compat(["Codec", "Muxer"], fact.get_klass().split('/')) and not fact.get_name().startswith('ffmux'):
           res.append(fact.get_name())
   return res

def get_muxer_element(containercaps): 
   """
   Check all muxers for their caps and create a dictionary mapping caps 
   to element names. Then return elementname
   """
   muxers = available_muxers()
   stringcaps = []
   for x in muxers:
       factory = gst.registry_get_default().lookup_feature(str(x))
       sinkcaps = [x.get_caps() for x in factory.get_static_pad_templates() if x.direction == gst.PAD_SRC]
       for caps in sinkcaps:
           stringcaps.append(caps[0].get_name())
<<<<<<< HEAD
   # print stringcaps   
=======
   print stringcaps
>>>>>>> 8df9a3c9
   muxerchoice = dict(zip(stringcaps, muxers))
   if muxerchoice.has_key(containercaps):
       elementname = muxerchoice[containercaps]
   else:
       elementname = False
   return elementname

######
#   This code checks for available audio encoders and return a unique caps string for each.
#   It also creates a python dictionary mapping the caps strings to concrete element
#   names.
#####
def available_audio_encoders():
   """ returns all available audio encoders """
   flist = gst.registry_get_default().get_feature_list(gst.ElementFactory)
   res = []
   for fact in flist:
       if list_compat(["Codec", "Encoder", "Audio"], fact.get_klass().split('/')):
           # excluding wavpackenc as the fact that it got two SRC pads mess up the logic of this code
           if fact.get_name() != 'wavpackenc':
               res.append(fact.get_name())
           else:
               print ""
   return res

def get_audio_encoder_element(audioencodercaps):
   """
   Check all audio encoders for their caps and create a dictionary 
   mapping caps to element names. Then return elementname.
   """
   audioencoders = available_audio_encoders()
   audiocaps = []
   # blacklist all caps information we do not need to create a unique identifier
   blacklist = ['rate','channels','bitrate','block_align','mode','subbands'
               ,'allocation','framed','bitpool','blocks','width']
   for x in audioencoders:
       factory = gst.registry_get_default().lookup_feature(str(x))
       sinkcaps = [x.get_caps() for x in factory.get_static_pad_templates() if x.direction == gst.PAD_SRC]
       for caps in sinkcaps:
           result = caps[0].get_name();
           for attr in caps[0].keys():
               if attr not in blacklist:
                   result += ","+attr+"="+str(caps[0][attr])
           audiocaps.append(result)
   # print audiocaps 
   audioencoderchoice = dict(zip(audiocaps, audioencoders))
   if audioencoderchoice.has_key(audioencodercaps):
       elementname = audioencoderchoice[audioencodercaps]
   else:
       elementname = False
   return elementname

#######
# This code checks for available video encoders and return a unique caps
# string for each. It also creates a python dictionary mapping the caps 
# strings to concrete element names.
#######

def available_video_encoders():
   """ returns all available video encoders """
   flist = gst.registry_get_default().get_feature_list(gst.ElementFactory)
   res = []
   for fact in flist:
       if list_compat(["Codec", "Encoder", "Video"], fact.get_klass().split('/')):
           if fact.get_name() != 'ffenc_libtheora':
               res.append(fact.get_name())
           elif 'theoraenc' in res:
               print "adding nothing"
           else:
               res.append(fact.get_name()) 
       elif list_compat(["Codec", "Encoder", "Image"], fact.get_klass().split('/')):
           res.append(fact.get_name())
   return res 

def get_video_encoder_element(videoencodercaps):
   """
   Check all video encoders for their caps and create a dictionary 
   mapping caps to element names. Then return elementname.
   """
   encoders = available_video_encoders()
   videocaps = []
   # blacklist all caps information we do not need to create a unique identifier
   blacklist = ['height','width','framerate','systemstream','depth']
   for x in encoders:
       factory = gst.registry_get_default().lookup_feature(str(x))
       sinkcaps = [x.get_caps() for x in factory.get_static_pad_templates() if x.direction == gst.PAD_SRC]
       for caps in sinkcaps:
           result = caps[0].get_name();
           for attr in caps[0].keys():
               if attr not in blacklist:
                   result += ","+attr+"="+str(caps[0][attr])
           videocaps.append(result)
   # print videocaps
   videoencoderchoice = dict(zip(videocaps, encoders))
   # print videoencoderchoice
   if videoencoderchoice.has_key(videoencodercaps):
       elementname = videoencoderchoice[videoencodercaps]
   else:
       elementname = False
   return elementname
<|MERGE_RESOLUTION|>--- conflicted
+++ resolved
@@ -73,11 +73,8 @@
        sinkcaps = [x.get_caps() for x in factory.get_static_pad_templates() if x.direction == gst.PAD_SRC]
        for caps in sinkcaps:
            stringcaps.append(caps[0].get_name())
-<<<<<<< HEAD
-   # print stringcaps   
-=======
-   print stringcaps
->>>>>>> 8df9a3c9
+
+   # print stringcaps
    muxerchoice = dict(zip(stringcaps, muxers))
    if muxerchoice.has_key(containercaps):
        elementname = muxerchoice[containercaps]
