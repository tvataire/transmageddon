#!/usr/bin/env python

# Transmageddon
# Copyright (C) 2009 Christian Schaller <uraeus@gnome.org>
# 
# This library is free software; you can redistribute it and/or
# modify it under the terms of the GNU Library General Public
# License as published by the Free Software Foundation; either
# version 2 of the License, or (at your option) any later version.
#
# This library is distributed in the hope that it will be useful,
# but WITHOUT ANY WARRANTY; without even the implied warranty of
# MERCHANTABILITY or FITNESS FOR A PARTICULAR PURPOSE.  See the GNU
# Library General Public License for more details.
#
# You should have received a copy of the GNU Library General Public
# License along with this library; if not, write to the
# Free Software Foundation, Inc., 59 Temple Place - Suite 330,
# Boston, MA 02111-1307, USA.



import sys
import os
import time
import transcoder_engine
import gobject; gobject.threads_init()
from urlparse import urlparse
import codecfinder
import about
import presets
import utils

from gettext import gettext as _
import gettext

try:
   import pygtk
   pygtk.require("2.0")
   import glib
   import gtk
   import gtk.glade
   import pygst
   pygst.require("0.10")
   import gst
   from gst.extend import discoverer
   import gst.pbutils
except:
   sys.exit(1)

start_time = time.time()

       
supported_containers = [
        "Ogg",
        "Matroska",
        "AVI",
        "MPEG TS",
        "FLV",
        "Quicktime",
        "MPEG4",
        "3GPP",
        "MXF"
]

supported_audio_codecs = [
       "vorbis",
       "flac",
       "mp3",
       "aac",
       "ac3",
       "speex",
       "celt",
#       "alac",
#       "wma2",
]

supported_video_codecs = [
       "theora",
       "dirac",
       "h264",
       "mpeg2",
       "mpeg4",
#       "wmv2",
       "xvid",
       "dnxhd",
]

class TransmageddonUI (gtk.glade.XML):
   """This class loads the Glade file of the UI"""
   def __init__(self):
       #Set up i18n
       for module in gtk.glade, gettext:
           module.bindtextdomain("transmageddon","../../share/locale")
           module.textdomain("transmageddon")

       #Set the Glade file
       self.gladefile = "transmageddon.glade"
       gtk.glade.XML.__init__ (self, self.gladefile)

       #Define functionality of our button and main window
       self.TopWindow = self.get_widget("TopWindow")
       self.FileChooser = self.get_widget("FileChooser")
       self.videoinformation = self.get_widget("videoinformation")
       self.audioinformation = self.get_widget("audioinformation")
       self.CodecBox = self.get_widget("CodecBox")
<<<<<<< HEAD
       self.containerchoice = self.get_widget("containerchoice")
       self.presetchoice = self.get_widget("presetchoice")
       self.vorbisbutton = self.get_widget("vorbisbutton")
       self.flacbutton = self.get_widget("flacbutton")
       self.mp3button = self.get_widget("mp3button")
       self.aacbutton = self.get_widget("aacbutton")
       self.ac3button = self.get_widget("ac3button")
       self.speexbutton = self.get_widget("speexbutton")
       self.celtbutton = self.get_widget("celtbutton")
       self.alacbutton = self.get_widget("alacbutton")
       self.theorabutton = self.get_widget("theorabutton")
       self.diracbutton = self.get_widget("diracbutton")
       self.h264button = self.get_widget("h264button")
       self.mpeg2button = self.get_widget("mpeg2button")
       self.mpeg4button = self.get_widget("mpeg4button")
       self.wma2button = self.get_widget("wma2button")
       self.wmv2button = self.get_widget("wmv2button")
       self.xvidbutton = self.get_widget("xvidbutton")
       self.dnxhdbutton = self.get_widget("dnxhdbutton")
       self.transcodebutton = self.get_widget("transcodebutton")
=======
       self.ContainerChoice = self.get_widget("ContainerChoice")

       self.codec_buttons = dict()
       for c in supported_audio_codecs:
           self.codec_buttons[c] = self.get_widget(c+"button")
           self.codec_buttons[c].connect("clicked",
                                         self.on_audiobutton_pressed, c)
       for c in supported_video_codecs:
           self.codec_buttons[c] = self.get_widget(c+"button")
           self.codec_buttons[c].connect("clicked",
                                         self.on_videobutton_pressed, c)

       self.TranscodeButton = self.get_widget("TranscodeButton")
>>>>>>> 3734a92c
       self.ProgressBar = self.get_widget("ProgressBar")
       self.cancelbutton = self.get_widget("cancelbutton")
       self.StatusBar = self.get_widget("StatusBar")

       self.TopWindow.connect("destroy", gtk.main_quit)

       self.signal_autoconnect(self) # Initialize User Interface

       # Set the Videos XDG UserDir as the default directory for the filechooser, also make sure directory exists
       self.VideoDirectory = glib.get_user_special_dir(glib.USER_DIRECTORY_VIDEOS)
       CheckDir = os.path.isdir(self.VideoDirectory)
       if CheckDir == (False):
           os.mkdir(self.VideoDirectory)
       self.FileChooser.set_current_folder(self.VideoDirectory)

       # Setting AppIcon
       FileExist = os.path.isfile("../../share/pixmaps/transmageddon.png")
       if FileExist:
           self.TopWindow.set_icon_from_file("../../share/pixmaps/transmageddon.png")
       else:
           try:
               self.TopWindow.set_icon_from_file("transmageddon.png")
           except:
               print "failed to find appicon"

       # default all but top box to insensitive by default
       # self.containerchoice.set_sensitive(False)
       self.CodecBox.set_sensitive(False)
       self.transcodebutton.set_sensitive(False)
       self.cancelbutton.set_sensitive(False)
       self.presetchoice.set_sensitive(False)

       # set default values for various variables
       self.AudioCodec = "vorbis"
       self.VideoCodec = "theora"
       self.ProgressBar.set_text(_("Transcoding Progress"))

       self.p_duration = gst.CLOCK_TIME_NONE
       self.p_time = gst.FORMAT_TIME

       # Populate the Container format combobox
<<<<<<< HEAD
       self.lst = [ "Ogg", "Matroska", "AVI", "MPEG TS", "FLV", "Quicktime", "MPEG4", "3GPP", "MXF" ]
=======
       containers = gtk.ListStore(gobject.TYPE_STRING)
       self.lst = supported_containers
>>>>>>> 3734a92c
       for i in self.lst:
           self.containerchoice.append_text(i)
      
       # Populate presets combobox
       selected = 0
       for x, (id, device) in enumerate(sorted(presets.get().items(),
                                   lambda x, y: cmp(x[1].make + x[1].model,
                                                    y[1].make + y[1].model))):
           iter = self.presetchoice.append_text(str(device))
           if id == "computer":
               selected = x
       self.presetchoice.prepend_text("No Presets")

   # Create query on uridecoder to get values to populate progressbar 
   # Notes:
   # Query interface only available on uridecoder, not decodebin2)
   # FORMAT_TIME only value implemented by all plugins used
   # a lot of original code from gst-python synchronizer.py example
   def Increment_Progressbar(self): 
       try:
           position, format = self._transcoder.uridecoder.query_position(gst.FORMAT_TIME)
       except:
           position = gst.CLOCK_TIME_NONE

       try:
           duration, format = self._transcoder.uridecoder.query_duration(gst.FORMAT_TIME)
       except:
           duration = gst.CLOCK_TIME_NONE
       if position != gst.CLOCK_TIME_NONE:
           value = float(position) / duration
           if float(value) < (1.0) and float(value) >= 0:
               self.ProgressBar.set_fraction(value)
               percent = (value*100)
               timespent = time.time() - start_time
               percent_remain = (100-percent)
               rem = (timespent / percent) * percent_remain
               min = rem / 60
               sec = rem % 60
               try:
                   time_rem = _("%(min)d:%(sec)02d") % {
                   "min": min,
                   "sec": sec,
                   }
               except TypeError:
                   raise TranscoderStatusException(_("Problem calculating time " \
                                              "remaining!"))
               self.ProgressBar.set_text(_("Estimated time remaining: ") + str(time_rem))
               return True
           else:
               self.ProgressBar.set_fraction(0.0)
               return False
       else:
           return False

   # Call gobject.timeout_add with a value of 500millisecond to regularly poll for position so we can
   # use it for the progressbar
   def ProgressBarUpdate(self, source):
       gobject.timeout_add(500, self.Increment_Progressbar)
       # print "ProgressBar timeout_add startet"

   # Use the pygst extension 'discoverer' to get information about the incoming media. Probably need to get codec data in another way.
   # this code is probably more complex than it needs to be currently       
   def succeed(self, d):
       if d.is_video:
           self.videodata = { 'videowidth' : d.videowidth, 'videoheight' : d.videoheight, 
                              'videolenght' : d.videolength }
           self.videoinformation.set_markup(''.join(('<small>', 'Video height&#47;width: ', str(self.videodata['videoheight']), 
                                            "x", str(self.videodata['videowidth']), '</small>')))   
       if d.is_audio:
           self.audiodata = { 'audiochannels' : d.audiochannels, 'samplerate' : d.audiorate }
           self.audioinformation.set_markup(''.join(('<small>', 'Audio channels: ', str(self.audiodata['audiochannels']), '</small>')))

   def discover(self, path):
       def discovered(d, is_media):
           if is_media:
               self.succeed(d)

       d = discoverer.Discoverer(path)
       d.connect('discovered', discovered)
       d.discover()

   def mediacheck(self, FileChosen):
       uri = urlparse (FileChosen)
       path = uri.path
       # print path
       return self.discover(path)

   # Set up function to start listening on the GStreamer bus
   # We need this so we know when the pipeline has started and when the pipeline has stopped
   # listening for ASYNC_DONE is sorta ok way to listen for when the pipeline is running
   # You need to listen on the GStreamer bus to know when EOS is hit for instance.

   def _on_eos(self, source):
       self.ProgressBar.set_text(_("Done Transcoding"))
       context_id = self.StatusBar.get_context_id("EOS")
       self.StatusBar.push(context_id, (_("File saved to ") + self.VideoDirectory))
       self.FileChooser.set_sensitive(True)
       self.containerchoice.set_sensitive(True)
       self.CodecBox.set_sensitive(True)
       self.cancelbutton.set_sensitive(False)
       self.transcodebutton.set_sensitive(False)

   def _start_transcoding(self):
       FileChoice = self.get_widget ("FileChooser").get_uri()
       FileName = self.get_widget ("FileChooser").get_filename()
       containerchoice = self.get_widget ("containerchoice").get_active_text ()
       self._transcoder = transcoder_engine.Transcoder(FileChoice, FileName, containerchoice, self.AudioCodec, self.VideoCodec)
       self._transcoder.connect("ready-for-querying", self.ProgressBarUpdate)
       self._transcoder.connect("got-eos", self._on_eos)
       return True

   def donemessage(self, donemessage, null):
       if donemessage == gst.pbutils.INSTALL_PLUGINS_SUCCESS:
           # print "success " + str(donemessage)
           if gst.update_registry():
               print "Plugin registry updated, trying again"
           else:
               print "GStreamer registry update failed"
           self._start_transcoding()
       elif donemessage == gst.pbutils.INSTALL_PLUGINS_PARTIAL_SUCCESS:
           #print "partial success " + str(donemessage)
           self.check_for_elements()
       elif donemessage == gst.pbutils.INSTALL_PLUGINS_NOT_FOUND:
           # print "not found " + str(donemessage)
           context_id = self.StatusBar.get_context_id("EOS")
           self.StatusBar.push(context_id, _("Plugins not found, choose different codecs."))
           self.FileChooser.set_sensitive(True)
           self.containerchoice.set_sensitive(True)
           self.CodecBox.set_sensitive(True)
           self.cancelbutton.set_sensitive(False)
           self.transcodebutton.set_sensitive(True)
       elif donemessage == gst.pbutils.INSTALL_PLUGINS_USER_ABORT:
           context_id = self.StatusBar.get_context_id("EOS")
           self.StatusBar.push(context_id, _("Codec installation aborted."))
           self.FileChooser.set_sensitive(True)
           self.containerchoice.set_sensitive(True)
           self.CodecBox.set_sensitive(True)
           self.cancelbutton.set_sensitive(False)
           self.transcodebutton.set_sensitive(True)
       else:
           context_id = self.StatusBar.get_context_id("EOS")
           self.StatusBar.push(context_id, _("Missing plugin installation failed: ")) + gst.pbutils.InstallPluginsReturn()

   def check_for_elements(self):
       containerchoice = self.get_widget ("containerchoice").get_active_text ()
       containerstatus = codecfinder.get_muxer_element(codecfinder.containermap[containerchoice])
       audiostatus = codecfinder.get_audio_encoder_element(codecfinder.codecmap[self.AudioCodec])
       videostatus = codecfinder.get_video_encoder_element(codecfinder.codecmap[self.VideoCodec])
       
       if not containerstatus or not videostatus or not audiostatus:
           fail_info = []  
           if containerstatus == False: 
               fail_info.append(gst.caps_from_string(codecfinder.containermap[containerchoice]))
           if audiostatus == False:
               fail_info.append(gst.caps_from_string(codecfinder.codecmap[self.AudioCodec]))
           if videostatus == False:
               fail_info.append(gst.caps_from_string (codecfinder.codecmap[self.VideoCodec]))
           missing = []
           for x in fail_info:
               missing.append(gst.pbutils.missing_encoder_installer_detail_new(x))
           context = gst.pbutils.InstallPluginsContext ()
           gst.pbutils.install_plugins_async (missing, context, self.donemessage, "")
       else:
           self._start_transcoding()

   # The transcodebutton is the one that calls the Transcoder class and thus starts the transcoding
   def on_transcodebutton_clicked(self, widget):
       self.FileChooser.set_sensitive(False)
       self.containerchoice.set_sensitive(False)
       self.CodecBox.set_sensitive(False)
       self.transcodebutton.set_sensitive(False)
       self.cancelbutton.set_sensitive(True)
       self.ProgressBar.set_fraction(0.0)
       self.ProgressBar.set_text(_("Transcoding Progress"))
       self.check_for_elements()

   def on_cancelbutton_clicked(self, widget):
       self.FileChooser.set_sensitive(True)
       self.containerchoice.set_sensitive(True)
       self.CodecBox.set_sensitive(True)
       self.cancelbutton.set_sensitive(False)
       self._cancel_encoding = transcoder_engine.Transcoder.Pipeline(self._transcoder,"null")
       self.ProgressBar.set_fraction(0.0)
       self.ProgressBar.set_text(_("Transcoding Progress"))
       context_id = self.StatusBar.get_context_id("EOS")
       self.StatusBar.pop(context_id)

   # define the behaviour of the other buttons
   def on_FileChooser_file_set(self, widget):
       FileName = self.get_widget ("FileChooser").get_filename()
       codecinfo = self.mediacheck(FileName)
       self.containerchoice.set_sensitive(True)
       self.presetchoice.set_sensitive(True)
       self.presetchoice.set_active(0)
       self.ProgressBar.set_fraction(0.0)
       self.ProgressBar.set_text(_("Transcoding Progress"))

   def on_containerchoice_changed(self, widget):
       self.CodecBox.set_sensitive(True)
       self.transcodebutton.set_sensitive(True)
       self.ProgressBar.set_fraction(0.0)
       self.ProgressBar.set_text(_("Transcoding Progress"))
<<<<<<< HEAD
       containerchoice = self.get_widget ("containerchoice").get_active_text ()
       if containerchoice == "Ogg":
           self.vorbisbutton.set_sensitive(True)
           self.flacbutton.set_sensitive(True)
           self.mp3button.set_sensitive(False)
           self.aacbutton.set_sensitive(False)
           self.ac3button.set_sensitive(False)
           self.speexbutton.set_sensitive(True)
           self.celtbutton.set_sensitive(True)
           self.theorabutton.set_sensitive(True)
           self.diracbutton.set_sensitive(True)
           self.h264button.set_sensitive(False)
           self.mpeg2button.set_sensitive(False)
           self.mpeg4button.set_sensitive(False)
           self.xvidbutton.set_sensitive(False)
           self.dnxhdbutton.set_sensitive(False)
           self.vorbisbutton.set_active(True)
           self.theorabutton.set_active(True)
       if containerchoice == "MXF":
           self.vorbisbutton.set_sensitive(False)
           self.flacbutton.set_sensitive(False)
           self.mp3button.set_sensitive(True)
           self.aacbutton.set_sensitive(True)
           self.ac3button.set_sensitive(True)
           self.speexbutton.set_sensitive(False)
           self.celtbutton.set_sensitive(False)
           self.theorabutton.set_sensitive(False)
           self.diracbutton.set_sensitive(False)
           self.h264button.set_sensitive(True)
           self.mpeg2button.set_sensitive(True)
           self.mpeg4button.set_sensitive(True)
           self.xvidbutton.set_sensitive(False)
           self.dnxhdbutton.set_sensitive(True)
           self.mp3button.set_active(True)
           self.diracbutton.set_active(True)
           self.AudioCodec = "mp3"
           self.VideoCodec = "dirac"
       elif containerchoice == "Matroska":
           self.vorbisbutton.set_sensitive(True)
           self.flacbutton.set_sensitive(True)
           self.mp3button.set_sensitive(True)
           self.aacbutton.set_sensitive(True)
           self.ac3button.set_sensitive(True)
           self.speexbutton.set_sensitive(False)
           self.celtbutton.set_sensitive(False)
           self.theorabutton.set_sensitive(True)
           self.diracbutton.set_sensitive(True)
           self.h264button.set_sensitive(True)
           self.mpeg2button.set_sensitive(True)
           self.mpeg4button.set_sensitive(True)	
           self.xvidbutton.set_sensitive(True)	
           self.dnxhdbutton.set_sensitive(False)
           self.flacbutton.set_active(True)
=======
       ContainerChoice = self.get_widget ("ContainerChoice").get_active_text ()
       if ContainerChoice == "Ogg":
           self.codec_buttons['vorbis'].set_sensitive(True)
           self.codec_buttons['flac'].set_sensitive(True)
           self.codec_buttons['mp3'].set_sensitive(False)
           self.codec_buttons['aac'].set_sensitive(False)
           self.codec_buttons['ac3'].set_sensitive(False)
           self.codec_buttons['speex'].set_sensitive(True)
           self.codec_buttons['celt'].set_sensitive(True)
           self.codec_buttons['theora'].set_sensitive(True)
           self.codec_buttons['dirac'].set_sensitive(True)
           self.codec_buttons['h264'].set_sensitive(False)
           self.codec_buttons['mpeg2'].set_sensitive(False)
           self.codec_buttons['mpeg4'].set_sensitive(False)
           self.codec_buttons['xvid'].set_sensitive(False)
           self.codec_buttons['dnxhd'].set_sensitive(False)
           self.codec_buttons['vorbis'].set_active(True)
           self.codec_buttons['theora'].set_active(True)
       if ContainerChoice == "MXF":
           self.codec_buttons['vorbis'].set_sensitive(False)
           self.codec_buttons['flac'].set_sensitive(False)
           self.codec_buttons['mp3'].set_sensitive(True)
           self.codec_buttons['aac'].set_sensitive(True)
           self.codec_buttons['ac3'].set_sensitive(True)
           self.codec_buttons['speex'].set_sensitive(False)
           self.codec_buttons['celt'].set_sensitive(False)
           self.codec_buttons['theora'].set_sensitive(False)
           self.codec_buttons['dirac'].set_sensitive(False)
           self.codec_buttons['h264'].set_sensitive(True)
           self.codec_buttons['mpeg2'].set_sensitive(True)
           self.codec_buttons['mpeg4'].set_sensitive(True)
           self.codec_buttons['xvid'].set_sensitive(False)
           self.codec_buttons['dnxhd'].set_sensitive(True)
           self.codec_buttons['mp3'].set_active(True)
           self.codec_buttons['dirac'].set_active(True)
           self.AudioCodec = "mp3"
           self.VideoCodec = "dirac"
       elif ContainerChoice == "Matroska":
           self.codec_buttons['vorbis'].set_sensitive(True)
           self.codec_buttons['flac'].set_sensitive(True)
           self.codec_buttons['mp3'].set_sensitive(True)
           self.codec_buttons['aac'].set_sensitive(True)
           self.codec_buttons['ac3'].set_sensitive(True)
           self.codec_buttons['speex'].set_sensitive(False)
           self.codec_buttons['celt'].set_sensitive(False)
           self.codec_buttons['theora'].set_sensitive(True)
           self.codec_buttons['dirac'].set_sensitive(True)
           self.codec_buttons['h264'].set_sensitive(True)
           self.codec_buttons['mpeg2'].set_sensitive(True)
           self.codec_buttons['mpeg4'].set_sensitive(True)	
           self.codec_buttons['xvid'].set_sensitive(True)	
           self.codec_buttons['dnxhd'].set_sensitive(False)
           self.codec_buttons['flac'].set_active(True)
>>>>>>> 3734a92c
           self.AudioCodec = "flac"
           self.codec_buttons['dirac'].set_active(True)
           self.VideoCodec = "dirac"
<<<<<<< HEAD
       elif containerchoice == "AVI":
           self.vorbisbutton.set_sensitive(False)
           self.flacbutton.set_sensitive(False)
           self.mp3button.set_sensitive(True)
           self.aacbutton.set_sensitive(False)
           self.ac3button.set_sensitive(True)
           self.speexbutton.set_sensitive(False)
           self.celtbutton.set_sensitive(False)
           self.theorabutton.set_sensitive(False)
           self.diracbutton.set_sensitive(True)
           self.h264button.set_sensitive(True)
           self.mpeg2button.set_sensitive(True)
           self.mpeg4button.set_sensitive(True)
           self.xvidbutton.set_sensitive(True)
           self.dnxhdbutton.set_sensitive(False)
           self.mp3button.set_active(True)
=======
       elif ContainerChoice == "AVI":
           self.codec_buttons['vorbis'].set_sensitive(False)
           self.codec_buttons['flac'].set_sensitive(False)
           self.codec_buttons['mp3'].set_sensitive(True)
           self.codec_buttons['aac'].set_sensitive(False)
           self.codec_buttons['ac3'].set_sensitive(True)
           self.codec_buttons['speex'].set_sensitive(False)
           self.codec_buttons['celt'].set_sensitive(False)
           self.codec_buttons['theora'].set_sensitive(False)
           self.codec_buttons['dirac'].set_sensitive(True)
           self.codec_buttons['h264'].set_sensitive(True)
           self.codec_buttons['mpeg2'].set_sensitive(True)
           self.codec_buttons['mpeg4'].set_sensitive(True)
           self.codec_buttons['xvid'].set_sensitive(True)
           self.codec_buttons['dnxhd'].set_sensitive(False)
           self.codec_buttons['mp3'].set_active(True)
>>>>>>> 3734a92c
           self.AudioCodec = "mp3"
           self.codec_buttons['h264'].set_active(True)
           self.VideoCodec = "h264"
<<<<<<< HEAD
       elif containerchoice == "Quicktime":
           self.vorbisbutton.set_sensitive(False)
           self.flacbutton.set_sensitive(False)
           self.mp3button.set_sensitive(True)
           self.aacbutton.set_sensitive(True)
           self.ac3button.set_sensitive(True)
           self.speexbutton.set_sensitive(False)
           self.celtbutton.set_sensitive(False)
           self.theorabutton.set_sensitive(False)
           self.diracbutton.set_sensitive(True)
           self.h264button.set_sensitive(True)
           self.mpeg2button.set_sensitive(True)
           self.mpeg4button.set_sensitive(True)
           self.xvidbutton.set_sensitive(False)
           self.dnxhdbutton.set_sensitive(False)
           self.aacbutton.set_active(True)
=======
       elif ContainerChoice == "Quicktime":
           self.codec_buttons['vorbis'].set_sensitive(False)
           self.codec_buttons['flac'].set_sensitive(False)
           self.codec_buttons['mp3'].set_sensitive(True)
           self.codec_buttons['aac'].set_sensitive(True)
           self.codec_buttons['ac3'].set_sensitive(True)
           self.codec_buttons['speex'].set_sensitive(False)
           self.codec_buttons['celt'].set_sensitive(False)
           self.codec_buttons['theora'].set_sensitive(False)
           self.codec_buttons['dirac'].set_sensitive(True)
           self.codec_buttons['h264'].set_sensitive(True)
           self.codec_buttons['mpeg2'].set_sensitive(True)
           self.codec_buttons['mpeg4'].set_sensitive(True)
           self.codec_buttons['xvid'].set_sensitive(False)
           self.codec_buttons['dnxhd'].set_sensitive(False)
           self.codec_buttons['aac'].set_active(True)
>>>>>>> 3734a92c
           self.AudioCodec = "aac"
           self.codec_buttons['h264'].set_active(True)
           self.VideoCodec = "h264"
<<<<<<< HEAD
       elif containerchoice == "MPEG4":
           self.vorbisbutton.set_sensitive(False)
           self.flacbutton.set_sensitive(False)
           self.mp3button.set_sensitive(True)
           self.aacbutton.set_sensitive(True)
           self.ac3button.set_sensitive(False)
           self.speexbutton.set_sensitive(False)
           self.celtbutton.set_sensitive(False)
           self.theorabutton.set_sensitive(False)
           self.diracbutton.set_sensitive(False)
           self.h264button.set_sensitive(True)
           self.mpeg2button.set_sensitive(True)
           self.mpeg4button.set_sensitive(True)
           self.xvidbutton.set_sensitive(False)
           self.dnxhdbutton.set_sensitive(False)
           self.aacbutton.set_active(True)
=======

       elif ContainerChoice == "MPEG4":
           self.codec_buttons['vorbis'].set_sensitive(False)
           self.codec_buttons['flac'].set_sensitive(False)
           self.codec_buttons['mp3'].set_sensitive(True)
           self.codec_buttons['aac'].set_sensitive(True)
           self.codec_buttons['ac3'].set_sensitive(False)
           self.codec_buttons['speex'].set_sensitive(False)
           self.codec_buttons['celt'].set_sensitive(False)
           self.codec_buttons['theora'].set_sensitive(False)
           self.codec_buttons['dirac'].set_sensitive(False)
           self.codec_buttons['h264'].set_sensitive(True)
           self.codec_buttons['mpeg2'].set_sensitive(True)
           self.codec_buttons['mpeg4'].set_sensitive(True)
           self.codec_buttons['xvid'].set_sensitive(False)
           self.codec_buttons['dnxhd'].set_sensitive(False)
           self.codec_buttons['aac'].set_active(True)
>>>>>>> 3734a92c
           self.AudioCodec = "aac"
           self.codec_buttons['h264'].set_active(True)
           self.VideoCodec = "h264"
<<<<<<< HEAD
       elif containerchoice == "3GPP":
           self.vorbisbutton.set_sensitive(False)
           self.flacbutton.set_sensitive(False)
           self.mp3button.set_sensitive(True)
           self.aacbutton.set_sensitive(True)
           self.ac3button.set_sensitive(False)
           self.speexbutton.set_sensitive(False)
           self.celtbutton.set_sensitive(False)
           self.theorabutton.set_sensitive(False)
           self.diracbutton.set_sensitive(False)
           self.h264button.set_sensitive(True)
           self.mpeg2button.set_sensitive(True)
           self.mpeg4button.set_sensitive(True)
           self.xvidbutton.set_sensitive(False)
           self.dnxhdbutton.set_sensitive(False)
           self.aacbutton.set_active(True)
=======
       elif ContainerChoice == "3GPP":
           self.codec_buttons['vorbis'].set_sensitive(False)
           self.codec_buttons['flac'].set_sensitive(False)
           self.codec_buttons['mp3'].set_sensitive(True)
           self.codec_buttons['aac'].set_sensitive(True)
           self.codec_buttons['ac3'].set_sensitive(False)
           self.codec_buttons['speex'].set_sensitive(False)
           self.codec_buttons['celt'].set_sensitive(False)
           self.codec_buttons['theora'].set_sensitive(False)
           self.codec_buttons['dirac'].set_sensitive(False)
           self.codec_buttons['h264'].set_sensitive(True)
           self.codec_buttons['mpeg2'].set_sensitive(True)
           self.codec_buttons['mpeg4'].set_sensitive(True)
           self.codec_buttons['xvid'].set_sensitive(False)
           self.codec_buttons['dnxhd'].set_sensitive(False)
           self.codec_buttons['aac'].set_active(True)
>>>>>>> 3734a92c
           self.AudioCodec = "mp3"
           self.codec_buttons['h264'].set_active(True)
           self.VideoCodec = "h264"
<<<<<<< HEAD
       elif containerchoice == "MPEG PS":
           self.vorbisbutton.set_sensitive(False)
           self.flacbutton.set_sensitive(False)
           self.mp3button.set_sensitive(True)
           self.aacbutton.set_sensitive(True)
           self.ac3button.set_sensitive(True)
           self.speexbutton.set_sensitive(False)
           self.celtbutton.set_sensitive(False)
           self.theorabutton.set_sensitive(False)
           self.diracbutton.set_sensitive(False)
           self.h264button.set_sensitive(True)
           self.mpeg2button.set_sensitive(True)
           self.mpeg4button.set_sensitive(True)
           self.xvidbutton.set_sensitive(False)
           self.dnxhdbutton.set_sensitive(False)
           self.mp3button.set_active(True)
=======
       elif ContainerChoice == "MPEG PS":
           self.codec_buttons['vorbis'].set_sensitive(False)
           self.codec_buttons['flac'].set_sensitive(False)
           self.codec_buttons['mp3'].set_sensitive(True)
           self.codec_buttons['aac'].set_sensitive(True)
           self.codec_buttons['ac3'].set_sensitive(True)
           self.codec_buttons['speex'].set_sensitive(False)
           self.codec_buttons['celt'].set_sensitive(False)
           self.codec_buttons['theora'].set_sensitive(False)
           self.codec_buttons['dirac'].set_sensitive(False)
           self.codec_buttons['h264'].set_sensitive(True)
           self.codec_buttons['mpeg2'].set_sensitive(True)
           self.codec_buttons['mpeg4'].set_sensitive(True)
           self.codec_buttons['xvid'].set_sensitive(False)
           self.codec_buttons['dnxhd'].set_sensitive(False)
           self.codec_buttons['mp3'].set_active(True)
>>>>>>> 3734a92c
           self.AudioCodec = "mp3"
           self.codec_buttons['mpeg2'].set_active(True)
           self.VideoCodec = "mpeg2"	  
<<<<<<< HEAD
       elif containerchoice == "MPEG TS":
           self.vorbisbutton.set_sensitive(False)
           self.flacbutton.set_sensitive(False)
           self.mp3button.set_sensitive(True)
           self.aacbutton.set_sensitive(True)
           self.ac3button.set_sensitive(True)
           self.speexbutton.set_sensitive(False)
           self.celtbutton.set_sensitive(False)
           self.theorabutton.set_sensitive(False)
           self.diracbutton.set_sensitive(True)
           self.h264button.set_sensitive(True)
           self.mpeg2button.set_sensitive(False)
           self.mpeg4button.set_sensitive(False)
           self.xvidbutton.set_sensitive(False)
           self.dnxhdbutton.set_sensitive(False)
           self.mp3button.set_active(True)
=======
       elif ContainerChoice == "MPEG TS":
           self.codec_buttons['vorbis'].set_sensitive(False)
           self.codec_buttons['flac'].set_sensitive(False)
           self.codec_buttons['mp3'].set_sensitive(True)
           self.codec_buttons['aac'].set_sensitive(True)
           self.codec_buttons['ac3'].set_sensitive(True)
           self.codec_buttons['speex'].set_sensitive(False)
           self.codec_buttons['celt'].set_sensitive(False)
           self.codec_buttons['theora'].set_sensitive(False)
           self.codec_buttons['dirac'].set_sensitive(True)
           self.codec_buttons['h264'].set_sensitive(True)
           self.codec_buttons['mpeg2'].set_sensitive(False)
           self.codec_buttons['mpeg4'].set_sensitive(False)
           self.codec_buttons['xvid'].set_sensitive(False)
           self.codec_buttons['dnxhd'].set_sensitive(False)
           self.codec_buttons['mp3'].set_active(True)
>>>>>>> 3734a92c
           self.AudioCodec = "mp3"
           self.codec_buttons['mpeg2'].set_active(True)
           self.VideoCodec = "h264"	  
<<<<<<< HEAD
       elif containerchoice == "FLV":
           self.vorbisbutton.set_sensitive(False)
           self.flacbutton.set_sensitive(False)
           self.mp3button.set_sensitive(True)
           self.aacbutton.set_sensitive(False)
           self.ac3button.set_sensitive(False)
           self.speexbutton.set_sensitive(False)
           self.celtbutton.set_sensitive(False)
           self.theorabutton.set_sensitive(False)
           self.diracbutton.set_sensitive(False)
           self.h264button.set_sensitive(True)
           self.mpeg2button.set_sensitive(False)
           self.mpeg4button.set_sensitive(False)
           self.xvidbutton.set_sensitive(False)
           self.dnxhdbutton.set_sensitive(False)
           self.mp3button.set_active(True)
=======
       elif ContainerChoice == "FLV":
           self.codec_buttons['vorbis'].set_sensitive(False)
           self.codec_buttons['flac'].set_sensitive(False)
           self.codec_buttons['mp3'].set_sensitive(True)
           self.codec_buttons['aac'].set_sensitive(False)
           self.codec_buttons['ac3'].set_sensitive(False)
           self.codec_buttons['speex'].set_sensitive(False)
           self.codec_buttons['celt'].set_sensitive(False)
           self.codec_buttons['theora'].set_sensitive(False)
           self.codec_buttons['dirac'].set_sensitive(False)
           self.codec_buttons['h264'].set_sensitive(True)
           self.codec_buttons['mpeg2'].set_sensitive(False)
           self.codec_buttons['mpeg4'].set_sensitive(False)
           self.codec_buttons['xvid'].set_sensitive(False)
           self.codec_buttons['dnxhd'].set_sensitive(False)
           self.codec_buttons['mp3'].set_active(True)
>>>>>>> 3734a92c
           self.AudioCodec = "mp3"
           self.codec_button['h264'].set_active(True)
           self.VideoCodec = "h264"

<<<<<<< HEAD
   def on_presetchoice_changed(self, widget):
       presetchoice = self.get_widget ("presetchoice").get_active_text ()
       # items = presets.load("/home/cschalle/.transmageddon/presets/ipod.xml")
       print items
       if presetchoice == "No Presets":
           self.containerchoice.set_sensitive(True)
       else:
           self.containerchoice.set_sensitive(False)

   def audio_codec_changed (self, audio_codec):
       self.transcodebutton.set_sensitive(True)
       self.AudioCodec = audio_codec

   def video_codec_changed (self, video_codec):
       self.transcodebutton.set_sensitive(True)
       self.VideoCodec = video_codec

   def on_vorbisbutton_pressed(self, widget):
       self.audio_codec_changed("vorbis")

   def on_flacbutton_pressed(self, widget):
       self.audio_codec_changed("flac")

   def on_mp3button_pressed(self, widget):
       self.audio_codec_changed("mp3")

   def on_aacbutton_pressed(self, widget):
       self.audio_codec_changed("aac")

   def on_ac3button_pressed(self, widget):
       self.audio_codec_changed("ac3")

   def on_speexbutton_pressed(self, widget):
       self.audio_codec_changed("speex")

   def on_celtbutton_pressed(self, widget):
       self.audio_codec_changed("celt")

   def on_alacbutton_pressed(self, widget):
       self.audio_codec_changed("alac")

   def on_wma2button_pressed(self, widget):
       self.audio_codec_changed("wma2")

   def on_theorabutton_pressed(self, widget):
       self.video_codec_changed("theora")

   def on_diracbutton_pressed(self, widget):
       self.video_codec_changed("dirac")

   def on_h264button_pressed(self, widget):
       self.video_codec_changed("h264")

   def on_mpeg2button_pressed(self, widget):
       self.video_codec_changed("mpeg2")

   def on_mpeg4button_pressed(self, widget):
       self.video_codec_changed("mpeg4")

   def on_wmv2button_pressed(self, widget):
       self.video_codec_changed("wmv2")

   def on_xvidbutton_pressed(self, widget):
       self.video_codec_changed("xvid")

   def on_dnxhdbutton_pressed(self, widget):
       self.video_codec_changed("dnxhd")
=======
   def on_audiobutton_pressed(self, widget, codec):
       self.AudioCodec = codec

   def on_videobutton_pressed(self, widget, codec):
       self.VideoCodec = codec
>>>>>>> 3734a92c

   def on_about_dialog_activate(self, widget):
       """
           Show the about dialog.
       """
       about.AboutDialog()

if __name__ == "__main__":
        hwg = TransmageddonUI()
        gtk.main()

<|MERGE_RESOLUTION|>--- conflicted
+++ resolved
@@ -104,8 +104,6 @@
        self.videoinformation = self.get_widget("videoinformation")
        self.audioinformation = self.get_widget("audioinformation")
        self.CodecBox = self.get_widget("CodecBox")
-<<<<<<< HEAD
-       self.containerchoice = self.get_widget("containerchoice")
        self.presetchoice = self.get_widget("presetchoice")
        self.vorbisbutton = self.get_widget("vorbisbutton")
        self.flacbutton = self.get_widget("flacbutton")
@@ -124,10 +122,7 @@
        self.wmv2button = self.get_widget("wmv2button")
        self.xvidbutton = self.get_widget("xvidbutton")
        self.dnxhdbutton = self.get_widget("dnxhdbutton")
-       self.transcodebutton = self.get_widget("transcodebutton")
-=======
-       self.ContainerChoice = self.get_widget("ContainerChoice")
-
+       self.containerchoice = self.get_widget("containerchoice")
        self.codec_buttons = dict()
        for c in supported_audio_codecs:
            self.codec_buttons[c] = self.get_widget(c+"button")
@@ -138,8 +133,7 @@
            self.codec_buttons[c].connect("clicked",
                                          self.on_videobutton_pressed, c)
 
-       self.TranscodeButton = self.get_widget("TranscodeButton")
->>>>>>> 3734a92c
+       self.transcodebutton = self.get_widget("transcodebutton")
        self.ProgressBar = self.get_widget("ProgressBar")
        self.cancelbutton = self.get_widget("cancelbutton")
        self.StatusBar = self.get_widget("StatusBar")
@@ -148,7 +142,8 @@
 
        self.signal_autoconnect(self) # Initialize User Interface
 
-       # Set the Videos XDG UserDir as the default directory for the filechooser, also make sure directory exists
+       # Set the Videos XDG UserDir as the default directory for the filechooser, 
+       # also make sure directory exists
        self.VideoDirectory = glib.get_user_special_dir(glib.USER_DIRECTORY_VIDEOS)
        CheckDir = os.path.isdir(self.VideoDirectory)
        if CheckDir == (False):
@@ -181,12 +176,7 @@
        self.p_time = gst.FORMAT_TIME
 
        # Populate the Container format combobox
-<<<<<<< HEAD
-       self.lst = [ "Ogg", "Matroska", "AVI", "MPEG TS", "FLV", "Quicktime", "MPEG4", "3GPP", "MXF" ]
-=======
-       containers = gtk.ListStore(gobject.TYPE_STRING)
        self.lst = supported_containers
->>>>>>> 3734a92c
        for i in self.lst:
            self.containerchoice.append_text(i)
       
@@ -389,63 +379,8 @@
        self.transcodebutton.set_sensitive(True)
        self.ProgressBar.set_fraction(0.0)
        self.ProgressBar.set_text(_("Transcoding Progress"))
-<<<<<<< HEAD
        containerchoice = self.get_widget ("containerchoice").get_active_text ()
        if containerchoice == "Ogg":
-           self.vorbisbutton.set_sensitive(True)
-           self.flacbutton.set_sensitive(True)
-           self.mp3button.set_sensitive(False)
-           self.aacbutton.set_sensitive(False)
-           self.ac3button.set_sensitive(False)
-           self.speexbutton.set_sensitive(True)
-           self.celtbutton.set_sensitive(True)
-           self.theorabutton.set_sensitive(True)
-           self.diracbutton.set_sensitive(True)
-           self.h264button.set_sensitive(False)
-           self.mpeg2button.set_sensitive(False)
-           self.mpeg4button.set_sensitive(False)
-           self.xvidbutton.set_sensitive(False)
-           self.dnxhdbutton.set_sensitive(False)
-           self.vorbisbutton.set_active(True)
-           self.theorabutton.set_active(True)
-       if containerchoice == "MXF":
-           self.vorbisbutton.set_sensitive(False)
-           self.flacbutton.set_sensitive(False)
-           self.mp3button.set_sensitive(True)
-           self.aacbutton.set_sensitive(True)
-           self.ac3button.set_sensitive(True)
-           self.speexbutton.set_sensitive(False)
-           self.celtbutton.set_sensitive(False)
-           self.theorabutton.set_sensitive(False)
-           self.diracbutton.set_sensitive(False)
-           self.h264button.set_sensitive(True)
-           self.mpeg2button.set_sensitive(True)
-           self.mpeg4button.set_sensitive(True)
-           self.xvidbutton.set_sensitive(False)
-           self.dnxhdbutton.set_sensitive(True)
-           self.mp3button.set_active(True)
-           self.diracbutton.set_active(True)
-           self.AudioCodec = "mp3"
-           self.VideoCodec = "dirac"
-       elif containerchoice == "Matroska":
-           self.vorbisbutton.set_sensitive(True)
-           self.flacbutton.set_sensitive(True)
-           self.mp3button.set_sensitive(True)
-           self.aacbutton.set_sensitive(True)
-           self.ac3button.set_sensitive(True)
-           self.speexbutton.set_sensitive(False)
-           self.celtbutton.set_sensitive(False)
-           self.theorabutton.set_sensitive(True)
-           self.diracbutton.set_sensitive(True)
-           self.h264button.set_sensitive(True)
-           self.mpeg2button.set_sensitive(True)
-           self.mpeg4button.set_sensitive(True)	
-           self.xvidbutton.set_sensitive(True)	
-           self.dnxhdbutton.set_sensitive(False)
-           self.flacbutton.set_active(True)
-=======
-       ContainerChoice = self.get_widget ("ContainerChoice").get_active_text ()
-       if ContainerChoice == "Ogg":
            self.codec_buttons['vorbis'].set_sensitive(True)
            self.codec_buttons['flac'].set_sensitive(True)
            self.codec_buttons['mp3'].set_sensitive(False)
@@ -462,7 +397,7 @@
            self.codec_buttons['dnxhd'].set_sensitive(False)
            self.codec_buttons['vorbis'].set_active(True)
            self.codec_buttons['theora'].set_active(True)
-       if ContainerChoice == "MXF":
+       if containerchoice == "MXF":
            self.codec_buttons['vorbis'].set_sensitive(False)
            self.codec_buttons['flac'].set_sensitive(False)
            self.codec_buttons['mp3'].set_sensitive(True)
@@ -476,12 +411,12 @@
            self.codec_buttons['mpeg2'].set_sensitive(True)
            self.codec_buttons['mpeg4'].set_sensitive(True)
            self.codec_buttons['xvid'].set_sensitive(False)
-           self.codec_buttons['dnxhd'].set_sensitive(True)
+           self.codec_buttons['dnxhd'].set_sensitive(False)
            self.codec_buttons['mp3'].set_active(True)
            self.codec_buttons['dirac'].set_active(True)
            self.AudioCodec = "mp3"
            self.VideoCodec = "dirac"
-       elif ContainerChoice == "Matroska":
+       elif containerchoice == "Matroska":
            self.codec_buttons['vorbis'].set_sensitive(True)
            self.codec_buttons['flac'].set_sensitive(True)
            self.codec_buttons['mp3'].set_sensitive(True)
@@ -497,11 +432,9 @@
            self.codec_buttons['xvid'].set_sensitive(True)	
            self.codec_buttons['dnxhd'].set_sensitive(False)
            self.codec_buttons['flac'].set_active(True)
->>>>>>> 3734a92c
            self.AudioCodec = "flac"
            self.codec_buttons['dirac'].set_active(True)
            self.VideoCodec = "dirac"
-<<<<<<< HEAD
        elif containerchoice == "AVI":
            self.vorbisbutton.set_sensitive(False)
            self.flacbutton.set_sensitive(False)
@@ -517,47 +450,11 @@
            self.mpeg4button.set_sensitive(True)
            self.xvidbutton.set_sensitive(True)
            self.dnxhdbutton.set_sensitive(False)
-           self.mp3button.set_active(True)
-=======
-       elif ContainerChoice == "AVI":
-           self.codec_buttons['vorbis'].set_sensitive(False)
-           self.codec_buttons['flac'].set_sensitive(False)
-           self.codec_buttons['mp3'].set_sensitive(True)
-           self.codec_buttons['aac'].set_sensitive(False)
-           self.codec_buttons['ac3'].set_sensitive(True)
-           self.codec_buttons['speex'].set_sensitive(False)
-           self.codec_buttons['celt'].set_sensitive(False)
-           self.codec_buttons['theora'].set_sensitive(False)
-           self.codec_buttons['dirac'].set_sensitive(True)
-           self.codec_buttons['h264'].set_sensitive(True)
-           self.codec_buttons['mpeg2'].set_sensitive(True)
-           self.codec_buttons['mpeg4'].set_sensitive(True)
-           self.codec_buttons['xvid'].set_sensitive(True)
-           self.codec_buttons['dnxhd'].set_sensitive(False)
            self.codec_buttons['mp3'].set_active(True)
->>>>>>> 3734a92c
            self.AudioCodec = "mp3"
            self.codec_buttons['h264'].set_active(True)
            self.VideoCodec = "h264"
-<<<<<<< HEAD
        elif containerchoice == "Quicktime":
-           self.vorbisbutton.set_sensitive(False)
-           self.flacbutton.set_sensitive(False)
-           self.mp3button.set_sensitive(True)
-           self.aacbutton.set_sensitive(True)
-           self.ac3button.set_sensitive(True)
-           self.speexbutton.set_sensitive(False)
-           self.celtbutton.set_sensitive(False)
-           self.theorabutton.set_sensitive(False)
-           self.diracbutton.set_sensitive(True)
-           self.h264button.set_sensitive(True)
-           self.mpeg2button.set_sensitive(True)
-           self.mpeg4button.set_sensitive(True)
-           self.xvidbutton.set_sensitive(False)
-           self.dnxhdbutton.set_sensitive(False)
-           self.aacbutton.set_active(True)
-=======
-       elif ContainerChoice == "Quicktime":
            self.codec_buttons['vorbis'].set_sensitive(False)
            self.codec_buttons['flac'].set_sensitive(False)
            self.codec_buttons['mp3'].set_sensitive(True)
@@ -573,30 +470,10 @@
            self.codec_buttons['xvid'].set_sensitive(False)
            self.codec_buttons['dnxhd'].set_sensitive(False)
            self.codec_buttons['aac'].set_active(True)
->>>>>>> 3734a92c
            self.AudioCodec = "aac"
            self.codec_buttons['h264'].set_active(True)
            self.VideoCodec = "h264"
-<<<<<<< HEAD
        elif containerchoice == "MPEG4":
-           self.vorbisbutton.set_sensitive(False)
-           self.flacbutton.set_sensitive(False)
-           self.mp3button.set_sensitive(True)
-           self.aacbutton.set_sensitive(True)
-           self.ac3button.set_sensitive(False)
-           self.speexbutton.set_sensitive(False)
-           self.celtbutton.set_sensitive(False)
-           self.theorabutton.set_sensitive(False)
-           self.diracbutton.set_sensitive(False)
-           self.h264button.set_sensitive(True)
-           self.mpeg2button.set_sensitive(True)
-           self.mpeg4button.set_sensitive(True)
-           self.xvidbutton.set_sensitive(False)
-           self.dnxhdbutton.set_sensitive(False)
-           self.aacbutton.set_active(True)
-=======
-
-       elif ContainerChoice == "MPEG4":
            self.codec_buttons['vorbis'].set_sensitive(False)
            self.codec_buttons['flac'].set_sensitive(False)
            self.codec_buttons['mp3'].set_sensitive(True)
@@ -612,29 +489,10 @@
            self.codec_buttons['xvid'].set_sensitive(False)
            self.codec_buttons['dnxhd'].set_sensitive(False)
            self.codec_buttons['aac'].set_active(True)
->>>>>>> 3734a92c
            self.AudioCodec = "aac"
            self.codec_buttons['h264'].set_active(True)
            self.VideoCodec = "h264"
-<<<<<<< HEAD
        elif containerchoice == "3GPP":
-           self.vorbisbutton.set_sensitive(False)
-           self.flacbutton.set_sensitive(False)
-           self.mp3button.set_sensitive(True)
-           self.aacbutton.set_sensitive(True)
-           self.ac3button.set_sensitive(False)
-           self.speexbutton.set_sensitive(False)
-           self.celtbutton.set_sensitive(False)
-           self.theorabutton.set_sensitive(False)
-           self.diracbutton.set_sensitive(False)
-           self.h264button.set_sensitive(True)
-           self.mpeg2button.set_sensitive(True)
-           self.mpeg4button.set_sensitive(True)
-           self.xvidbutton.set_sensitive(False)
-           self.dnxhdbutton.set_sensitive(False)
-           self.aacbutton.set_active(True)
-=======
-       elif ContainerChoice == "3GPP":
            self.codec_buttons['vorbis'].set_sensitive(False)
            self.codec_buttons['flac'].set_sensitive(False)
            self.codec_buttons['mp3'].set_sensitive(True)
@@ -650,29 +508,10 @@
            self.codec_buttons['xvid'].set_sensitive(False)
            self.codec_buttons['dnxhd'].set_sensitive(False)
            self.codec_buttons['aac'].set_active(True)
->>>>>>> 3734a92c
            self.AudioCodec = "mp3"
            self.codec_buttons['h264'].set_active(True)
            self.VideoCodec = "h264"
-<<<<<<< HEAD
        elif containerchoice == "MPEG PS":
-           self.vorbisbutton.set_sensitive(False)
-           self.flacbutton.set_sensitive(False)
-           self.mp3button.set_sensitive(True)
-           self.aacbutton.set_sensitive(True)
-           self.ac3button.set_sensitive(True)
-           self.speexbutton.set_sensitive(False)
-           self.celtbutton.set_sensitive(False)
-           self.theorabutton.set_sensitive(False)
-           self.diracbutton.set_sensitive(False)
-           self.h264button.set_sensitive(True)
-           self.mpeg2button.set_sensitive(True)
-           self.mpeg4button.set_sensitive(True)
-           self.xvidbutton.set_sensitive(False)
-           self.dnxhdbutton.set_sensitive(False)
-           self.mp3button.set_active(True)
-=======
-       elif ContainerChoice == "MPEG PS":
            self.codec_buttons['vorbis'].set_sensitive(False)
            self.codec_buttons['flac'].set_sensitive(False)
            self.codec_buttons['mp3'].set_sensitive(True)
@@ -688,29 +527,10 @@
            self.codec_buttons['xvid'].set_sensitive(False)
            self.codec_buttons['dnxhd'].set_sensitive(False)
            self.codec_buttons['mp3'].set_active(True)
->>>>>>> 3734a92c
            self.AudioCodec = "mp3"
            self.codec_buttons['mpeg2'].set_active(True)
            self.VideoCodec = "mpeg2"	  
-<<<<<<< HEAD
        elif containerchoice == "MPEG TS":
-           self.vorbisbutton.set_sensitive(False)
-           self.flacbutton.set_sensitive(False)
-           self.mp3button.set_sensitive(True)
-           self.aacbutton.set_sensitive(True)
-           self.ac3button.set_sensitive(True)
-           self.speexbutton.set_sensitive(False)
-           self.celtbutton.set_sensitive(False)
-           self.theorabutton.set_sensitive(False)
-           self.diracbutton.set_sensitive(True)
-           self.h264button.set_sensitive(True)
-           self.mpeg2button.set_sensitive(False)
-           self.mpeg4button.set_sensitive(False)
-           self.xvidbutton.set_sensitive(False)
-           self.dnxhdbutton.set_sensitive(False)
-           self.mp3button.set_active(True)
-=======
-       elif ContainerChoice == "MPEG TS":
            self.codec_buttons['vorbis'].set_sensitive(False)
            self.codec_buttons['flac'].set_sensitive(False)
            self.codec_buttons['mp3'].set_sensitive(True)
@@ -724,31 +544,12 @@
            self.codec_buttons['mpeg2'].set_sensitive(False)
            self.codec_buttons['mpeg4'].set_sensitive(False)
            self.codec_buttons['xvid'].set_sensitive(False)
-           self.codec_buttons['dnxhd'].set_sensitive(False)
+          self.codec_buttons['dnxhd'].set_sensitive(False)
            self.codec_buttons['mp3'].set_active(True)
->>>>>>> 3734a92c
            self.AudioCodec = "mp3"
            self.codec_buttons['mpeg2'].set_active(True)
            self.VideoCodec = "h264"	  
-<<<<<<< HEAD
        elif containerchoice == "FLV":
-           self.vorbisbutton.set_sensitive(False)
-           self.flacbutton.set_sensitive(False)
-           self.mp3button.set_sensitive(True)
-           self.aacbutton.set_sensitive(False)
-           self.ac3button.set_sensitive(False)
-           self.speexbutton.set_sensitive(False)
-           self.celtbutton.set_sensitive(False)
-           self.theorabutton.set_sensitive(False)
-           self.diracbutton.set_sensitive(False)
-           self.h264button.set_sensitive(True)
-           self.mpeg2button.set_sensitive(False)
-           self.mpeg4button.set_sensitive(False)
-           self.xvidbutton.set_sensitive(False)
-           self.dnxhdbutton.set_sensitive(False)
-           self.mp3button.set_active(True)
-=======
-       elif ContainerChoice == "FLV":
            self.codec_buttons['vorbis'].set_sensitive(False)
            self.codec_buttons['flac'].set_sensitive(False)
            self.codec_buttons['mp3'].set_sensitive(True)
@@ -764,16 +565,14 @@
            self.codec_buttons['xvid'].set_sensitive(False)
            self.codec_buttons['dnxhd'].set_sensitive(False)
            self.codec_buttons['mp3'].set_active(True)
->>>>>>> 3734a92c
            self.AudioCodec = "mp3"
            self.codec_button['h264'].set_active(True)
            self.VideoCodec = "h264"
 
-<<<<<<< HEAD
    def on_presetchoice_changed(self, widget):
        presetchoice = self.get_widget ("presetchoice").get_active_text ()
        # items = presets.load("/home/cschalle/.transmageddon/presets/ipod.xml")
-       print items
+       # print items
        if presetchoice == "No Presets":
            self.containerchoice.set_sensitive(True)
        else:
@@ -787,63 +586,11 @@
        self.transcodebutton.set_sensitive(True)
        self.VideoCodec = video_codec
 
-   def on_vorbisbutton_pressed(self, widget):
-       self.audio_codec_changed("vorbis")
-
-   def on_flacbutton_pressed(self, widget):
-       self.audio_codec_changed("flac")
-
-   def on_mp3button_pressed(self, widget):
-       self.audio_codec_changed("mp3")
-
-   def on_aacbutton_pressed(self, widget):
-       self.audio_codec_changed("aac")
-
-   def on_ac3button_pressed(self, widget):
-       self.audio_codec_changed("ac3")
-
-   def on_speexbutton_pressed(self, widget):
-       self.audio_codec_changed("speex")
-
-   def on_celtbutton_pressed(self, widget):
-       self.audio_codec_changed("celt")
-
-   def on_alacbutton_pressed(self, widget):
-       self.audio_codec_changed("alac")
-
-   def on_wma2button_pressed(self, widget):
-       self.audio_codec_changed("wma2")
-
-   def on_theorabutton_pressed(self, widget):
-       self.video_codec_changed("theora")
-
-   def on_diracbutton_pressed(self, widget):
-       self.video_codec_changed("dirac")
-
-   def on_h264button_pressed(self, widget):
-       self.video_codec_changed("h264")
-
-   def on_mpeg2button_pressed(self, widget):
-       self.video_codec_changed("mpeg2")
-
-   def on_mpeg4button_pressed(self, widget):
-       self.video_codec_changed("mpeg4")
-
-   def on_wmv2button_pressed(self, widget):
-       self.video_codec_changed("wmv2")
-
-   def on_xvidbutton_pressed(self, widget):
-       self.video_codec_changed("xvid")
-
-   def on_dnxhdbutton_pressed(self, widget):
-       self.video_codec_changed("dnxhd")
-=======
    def on_audiobutton_pressed(self, widget, codec):
        self.AudioCodec = codec
 
    def on_videobutton_pressed(self, widget, codec):
        self.VideoCodec = codec
->>>>>>> 3734a92c
 
    def on_about_dialog_activate(self, widget):
        """
