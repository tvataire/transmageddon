<<<<<<< HEAD
Summary:	Transmageddon Video Transcoder
Summary(pl.UTF-8):	Narzędzie do transkodowania obrazu wideo Transmageddon
=======
Summary:	Video transcoder
>>>>>>> c657f023
Name:		@PACKAGE@
Version:	@VERSION@
Release:	3

Source:		http://www.linuxrising.org/transmageddon/files/%{name}-%{version}.tar.gz
Packager:	uraeus@gnome.org
License:	LGPLv2+
Group:		Applications/Multimedia
URL:		http://www.linuxrising.org/transmageddon
BuildRoot:      %{_tmppath}/%{name}-%{version}-%{release}-root-%(%{__id_u} -n)

Requires:	python >= 2.5
Requires:	gstreamer >= @GST_REQ@
Requires:	gstreamer-python >= @PYGST_REQ@
Requires:	pygtk2 >= @PYGTK_REQ@
Requires:	gnome-python2 >= @PYGNOME_REQ@
Requires:	pygobject2 >= 2.17.0

BuildRequires:	gstreamer-devel >= @GST_REQ@
BuildRequires:	gstreamer-python >= @PYGST_REQ@
BuildRequires:	python-devel >= 2.3
BuildRequires:	pygtk2-devel >= @PYGTK_REQ@
BuildRequires:  gettext
BuildRequires:  desktop-file-utils
BuildArch: 	noarch

%description
Transmageddon Video Transcoding application.

%description -l pl.UTF-8
Narzędzie do transkodowania obrazu wideo Transmageddon.

%prep
%setup -q

%build
%configure
make %{?_smp_mflags}

%install
rm -rf %{buildroot}
make install DESTDIR=%{buildroot}
desktop-file-validate %{buildroot}/%{_datadir}/applications/%{name}.desktop
%find_lang %{name}

%clean
rm -rf %{buildroot}

%files -f %{name}.lang
%defattr(-,root,root,-)
%doc ChangeLog AUTHORS TODO COPYING NEWS
%{_bindir}/transmageddon
%{_datadir}/transmageddon
%{_datadir}/pixmaps/transmageddon.png
%{_datadir}/applications/transmageddon.desktop
%{_datadir}/gstreamer-0.10/presets/*.prs

%changelog
* Wed May 20 2009 Michal Schmidt <mschmidt@redhat.com>
- Modified for Fedora packaging guidelines.
* Mon Mar 30 2009 Christian Schaller <uraeus@gnome.org>
- Add i18n
* Sat Mar 21 2009 Christian Schaller <uraeus@gnome.org>
- Initial release<|MERGE_RESOLUTION|>--- conflicted
+++ resolved
@@ -1,9 +1,5 @@
-<<<<<<< HEAD
-Summary:	Transmageddon Video Transcoder
-Summary(pl.UTF-8):	Narzędzie do transkodowania obrazu wideo Transmageddon
-=======
 Summary:	Video transcoder
->>>>>>> c657f023
+Summary(pl.UTF.8):	Narzędzie do transkodowania obrazu wideo
 Name:		@PACKAGE@
 Version:	@VERSION@
 Release:	3
